;;; o2jk.el --- Minor mode to publish org-mode post to jekyll without specific yaml

;; Copyright (C) 2014-2020 Antoine R. Dumont (@ardumont)

;; Author: Antoine R. Dumont (@ardumont) <antoine.romain.dumont@gmail.com>
;; Maintainer: Antoine R. Dumont (@ardumont) <antoine.romain.dumont@gmail.com>
;; Version: 0.2.7
;; Package-Requires: ((dash "2.18.0") (s "1.9.0"))
;; Keywords: org-mode jekyll blog publish
;; URL: https://github.com/kimim/o2jk

;; This file is NOT part of GNU Emacs.

;; This program is free software; you can redistribute it and/or modify
;; it under the terms of the GNU General Public License as published by
;; the Free Software Foundation; either version 3, or (at your option)
;; any later version.
;;
;; This program is distributed in the hope that it will be useful,
;; but WITHOUT ANY WARRANTY; without even the implied warranty of
;; MERCHANTABILITY or FITNESS FOR A PARTICULAR PURPOSE. See the
;; GNU General Public License for more details.
;;
;; You should have received a copy of the GNU General Public License
;; along with GNU Emacs; see the file COPYING. If not, write to the
;; Free Software Foundation, Inc., 51 Franklin Street, Fifth Floor,
;; Boston, MA 02110-1301, USA.

;;; Commentary:

;; Functions to ease publishing jekyll posts from org-mode file

;; Providing you have a working `'jekyll`' and `'org-publish`'
;; This will permit you to simply export an org-mode file with the right jekyll
;; format to the right folder
;;
;; M-x o2jk-create-draft create a draft with the necessary metadata
;;
;; M-x o2jk-publish publish the current post (or page) to the jekyll folder
;;
;; M-x o2jk-publish-pages to publish all pages (layout 'default')
;;
;; M-x o2jk-publish-posts to publish all post pages (layout 'post')
;;
;; M-x o2jk-mode to activate o2jk's minor mode
;;
;; You can customize using M-x customize-group RET o2jk RET
;;
;; More information on https://github.com/kimim/o2jk

;;; Code:

(require 'org)
(require (if (version< emacs-version "24.4") 'org-publish 'ox-publish))

(require 'dash)
(require 's)
(require 'ido)

(defconst o2jk--version "0.2.7" "Current o2jk version installed.")

(defgroup o2jk nil "Publish org-mode posts to jekyll"
  :tag "o2jk"
  :version "0.0.3"
  :group 'org)

(defcustom o2jk-blog-author nil
  "Blog entry author."
  :type 'string
  :require 'o2jk
  :group 'o2jk)

(defcustom o2jk-source-directory nil
  "Path to the source directory."
  :type 'string
  :require 'o2jk
  :group 'o2jk)

(defcustom o2jk-jekyll-directory nil
  "Path to Jekyll blog."
  :type 'string
  :require 'o2jk
  :group 'o2jk)

(defcustom o2jk-jekyll-drafts-dir nil
  "Path to drafts directory relative to `o2jk-jekyll-directory`."
  :type 'string
  :require 'o2jk
  :group 'o2jk)

(defcustom o2jk-jekyll-posts-dir nil
  "Path to posts directory relative to `o2jk-jekyll-directory`."
  :type 'string
  :require 'o2jk
  :group 'o2jk)

(defcustom o2jk-jekyll-layouts '("post" "default")
  "Possible layouts, by default either a post or a page"
  :type 'string
  :require 'o2jk
  :group 'o2jk)

(defcustom o2jk-jekyll-layout-post "post"
  "Article blog post layout"
  :type 'string
  :require 'o2jk
  :group 'o2jk)

(defcustom o2jk-jekyll-layout-page "default"
  "Article page layout, mostly intended as static pages (e.g about, contacts, etc...)"
  :type 'string
  :require 'o2jk
  :group 'o2jk)

(defvar o2jk-default-template-entries
  '(("layout")
    ("title")
    ("tags")
    ("categories"))
  "Default list of tuple '(<header-name> <default-value>).
Optionally a tuple could be in the form '(<header-name>).
Its values are initialized according to the values defined in version <= 0.2.2.")

(defun o2jk--header-entry (header-entry)
  "Given a HEADER-ENTRY, format string as org-mode header."
  (let ((header-name  (-> header-entry car s-upcase))
        (header-value (-if-let (val (cadr header-entry)) val "%s")))
    (format "#+%s: %s" header-name header-value)))

(defun o2jk--inline-headers (tuple-entries)
  "Given TUPLE-ENTRIES, format as org-mode headers."
  (->> tuple-entries
       (mapcar 'o2jk--header-entry)
       (s-join "\n")
       (format "%s\n\n")))

(defcustom o2jk-default-template-entries-extra nil
  "Allow users to define extra template headers entries."
  :type 'alist)

(defvar o2jk-jekyll-post-ext ".org"
  "File extension of Jekyll posts.")

(defun o2jk--optional-folder (folder-source &optional folder-name)
  "Compute the folder name from a FOLDER-SOURCE and an optional FOLDER-NAME."
  (format "%s/%s" folder-source (if folder-name folder-name "")))

;;;###autoload
(defun o2jk-input-directory (&optional folder-name)
  "Compute the input folder from the FOLDER-NAME."
  (o2jk--optional-folder o2jk-source-directory folder-name))

;;;###autoload
(defun o2jk-output-directory (&optional folder-name)
  "Compute the output folder from the optional FOLDER-NAME."
  (o2jk--optional-folder o2jk-jekyll-directory folder-name))

(defun o2jk--make-slug (s)
  "Turn a string S into a slug."
  (->> s
       (replace-regexp-in-string "[\]\[(){}!#$~^\\]" "")
       downcase
       (replace-regexp-in-string " " "-")))

(defun o2jk--yaml-escape (s)
  "Escape a string S for YAML."
  (if (or (string-match ":" s)
          (string-match "\"" s))
      (concat "\"" (replace-regexp-in-string "\"" "\\\\\"" s) "\"")
    s))

(defun o2jk-now ()
  "Generate a formatted now date."
  (format-time-string "%Y-%m-%d %a %H:%M"))

(defun o2jk-default-headers-template (headers)
  "Return an org metadata string with entries in HEADERS."
  (mapconcat #'o2jk--header-entry headers "\n"))

(defun o2jk--draft-filename (draft-dir filename)
  "Compute the draft's filename from the DRAFT-DIR and TITLE."
  (concat draft-dir "/" (o2jk--make-slug filename) o2jk-jekyll-post-ext))

(defun o2jk--read-title ()
  "Read the title."
  (read-string "Title: "))

(defun o2jk--read-description ()
  "Read the description."
  (read-string "Description: "))

(defun o2jk--read-tags ()
  "Read the tags."
  (let* ((history-tags (org-persist--read-elisp-file "~/.emacs.d/o2jk.tags.el"))
         (new-tags (completing-read-multiple "Tags (, separated values): " history-tags))
         (updated-tags (cl-union history-tags (mapcar #'list new-tags))))
    (org-persist--write-elisp-file
     "~/.emacs.d/o2jk.tags.el" updated-tags)
    (mapconcat #'identity new-tags " ")))

(defun o2jk--read-categories ()
  "Read the categories."
  (consult--read (--filter
                  (not (string-prefix-p "." it))
                  (directory-files o2jk-jekyll-directory))))

(defun o2jk--read-filename ()
  "Read the file name."
  (read-string "Filename: "))

(defun o2jk--input-read (prompt collection)
  "Input PROMPT with possibilities limited to COLLECTION."
  (ido-completing-read prompt
                       collection
                       nil
                       'require-match))

(defun o2jk--init-buffer-metadata (&optional ignore-plist)
  "Return an plist holding buffer metadata information collected from the user.
Any non-nil property in IGNORE-PLIST will not be collected from the user, and
will instead have its value omitted in the returned plist."
    (-concat
   ;; (unless (plist-get ignore-plist :author)
   ;;   (list :author o2jk-blog-author))
   ;; (unless (plist-get ignore-plist :date)
   ;;   (list :date (o2jk-now)))
   (unless (plist-get ignore-plist :layout)
	 (list :layout o2jk-jekyll-layout-post))
   (unless (plist-get ignore-plist :filename)
     (list :filename (o2jk--read-filename)))
   (unless (plist-get ignore-plist :title)
	 (list :title (o2jk--read-title)))
   ;; (unless (plist-get ignore-plist :description)
   ;;   (list :description (o2jk--read-description)))
   (unless (plist-get ignore-plist :tags)
	 (list :tags (o2jk--read-tags)))
   (unless (plist-get ignore-plist :categories)
	 (list :categories (o2jk--read-categories)))))

(defun o2jk--get-template-entries (&optional decided-options-alist)
  "Return the contents of o2jk-default-template-entries and
o2jk-default-template-entries-extra replaced by entries is
DECIDED-OPTIONS-ALIST."
  (let ((-compare-fn #'string=)
	(decided-options (-map #'car decided-options-alist)))
(--map-when (and (not (cdr it)) (-contains? decided-options (car it)))
	    (-first (lambda (option) (string= (car it) (car option)))
		    decided-options-alist)
	    (-concat o2jk-default-template-entries
		     o2jk-default-template-entries-extra))))

(defun o2jk--get-filtered-entries (entries ignore-list)
  "Return a list from ENTRIES whose car is not present in IGNORE-LIST."
  (let ((-compare-fn #'string=))
    (--filter (not (-contains? ignore-list (car it))) entries)))

;;;###autoload
(defun o2jk-init-current-buffer ()
  "Given an existing buffer, add the needed metadata to make it a post or page."
  (interactive)
  (let* ((existing-options-plist (o2jk-get-options-from-buffer))
	 (existing-options-alist (o2jk--plist-to-alist existing-options-plist))
	 (metadata (o2jk--plist-to-alist
		    (o2jk--init-buffer-metadata existing-options-plist)))
	 ;; Drop options known to already be in the buffer
	 (ignore-list (-map #'car existing-options-alist))
	 (add-to-file-options (o2jk--get-filtered-entries
			       (o2jk--get-template-entries metadata) ignore-list))
	 (add-to-file-tuples (o2jk--alist-to-tuples add-to-file-options)))
    (save-excursion
      (with-current-buffer (buffer-name)
        (goto-char (point-min))
	(let* ((no-options (length existing-options-alist))
	       (non-metadata-present-p (> (count-lines (point-min) (point-max))
					  no-options)))
	  ;; Ensure we insert after any existing options
	  (forward-line (length existing-options-alist))
	  ;; If the buffer ends at the end of existing options, insert a new line
	  (when (and (> no-options 0) (not (char-equal ?\n (char-before))))
	    (insert "\n"))
	  (insert (o2jk-default-headers-template add-to-file-tuples) "\n")
	  ;; Create line between metadata and non-metadata if non-metadata exists
	  (when (and (= no-options 0) non-metadata-present-p) (insert "\n")))))))

;;;###autoload
(defun o2jk-create-draft ()
  "Prompt the user for org metadata and then create a new Jekyll blog post.
The specified title will be used as the name of the file."
  (interactive)
  (let* ((metadata (o2jk--init-buffer-metadata))
	 (metadata-alist (o2jk--plist-to-alist metadata))
     (category (plist-get metadata :categories))
	 (filename (plist-get metadata :filename))
     (draft-file  (o2jk--draft-filename
                   o2jk-jekyll-drafts-dir
                   filename))
	 (add-to-file-options (o2jk--get-template-entries metadata-alist))
	 (add-to-file-tuples (o2jk--alist-to-tuples add-to-file-options)))
    (unless (file-exists-p draft-file)
      (with-temp-file draft-file
        (insert (o2jk-default-headers-template add-to-file-tuples) "\n\n")))
<<<<<<< HEAD
    (find-file draft-file)))
=======
    (find-file draft-file)
    (end-of-buffer)))
>>>>>>> 35e74598

(defun o2jk--list-dir (dir)
  "List the content of DIR."
  (find-file dir))

;;;###autoload
(defun o2jk-list-posts ()
  "Lists the posts folder."
  (interactive)
  (o2jk--list-dir
   (o2jk-output-directory o2jk-jekyll-posts-dir)))

;;;###autoload
(defun o2jk-list-drafts ()
  "List the drafts folder."
  (interactive)
  (o2jk--list-dir
   o2jk-jekyll-drafts-dir))

(defun o2jk-get-options-from-buffer ()
  "Return special lines at the beginning of current buffer."
  (let ((special-line-regex "^#\\+\\(.+\\):[ \t]+\\(.*\\)$")
        (get-current-line (lambda ()
                            (buffer-substring-no-properties (line-beginning-position)
                                                            (line-end-position))))
        (options-plist))
    (save-excursion
      (goto-char (point-min))
      ;; skip drawer
      (when (looking-at org-property-drawer-re)
        (goto-char (match-end 0))
        (forward-line))
      (catch 'break
        (while (string-match special-line-regex (funcall get-current-line))
          (let ((current-line (funcall get-current-line)))
            (unless (s-blank-str-p (match-string 2 current-line))
              (setq options-plist (plist-put options-plist
                                             (->> current-line
                                                  (match-string 1)
                                                  downcase
                                                  (concat ":")
                                                  intern)
                                             (match-string 2 current-line)))))
          (unless (= 0 (forward-line))
            (throw 'break nil))))
      options-plist)))

(defun o2jk--without-option-p (option &optional options)
  "Determine if OPTION needs to be deactivated amongst options."
  ;; FIXME: Find the proper org implementation call ¯\_(ツ)_/¯
  (let ((properties (-> (if options options (o2jk-get-options-from-buffer))
                        (plist-get :options))))
    (when properties
      (let ((off-option (format "%s:nil" option)))
        (->> properties
             (s-split " ")
             (--filter (string= off-option it)))))))

(defun o2jk--with-tags-p (options)
  "Determine, from OPTIONS if we need to export in yaml the tags options"
  (-> "tags"
      (o2jk--without-option-p options)
      not))

(defun o2jk-get-options-from-file (orgfile)
  "Return special lines at the beginning of ORGFILE."
  (with-temp-buffer
    (when (file-exists-p orgfile)
      (insert-file-contents orgfile)
      (o2jk-get-options-from-buffer))))

(defun o2jk-article-p (org-file)
  "Determine if the current ORG-FILE's layout.
Depends on the metadata header #+LAYOUT."
  (plist-get (o2jk-get-options-from-file org-file) :layout))

(defun o2jk--org-to-jekyll-metadata (org-metadata)
  "Given an ORG-METADATA map, translate Org keywords to Jekyll keywords."
  (let ((o2jk-map-keys '(("description" . "excerpt"))))
    (--map (-if-let (jekyll-car (assoc-default (car it) o2jk-map-keys))
               (cons jekyll-car (cdr it))
             it)
           org-metadata)))

(defun o2jk--convert-timestamp-to-yyyy-dd-mm-hh (timestamp)
  "Convert org TIMESTAMP to YYYY-MM-DD HH:MM. For yaml header purposes."
  (format-time-string "%Y-%m-%d %H:%M"
                      (apply 'encode-time (org-parse-time-string timestamp))))

(defun o2jk--convert-timestamp-to-yyyy-dd-mm (timestamp)
  "Convert org TIMESTAMP to to YYYY-MM-DD. For filename renaming purposes."
  (format-time-string "%Y-%m-%d"
                      (apply 'encode-time (org-parse-time-string timestamp))))

(defun o2jk--to-yaml-header (org-metadata)
  "Given a list of ORG-METADATA, compute the yaml header string."
  (--> (o2jk--org-to-jekyll-metadata org-metadata)
       (--map (format "%s: %s" (car it) (cdr it)) it)
       (cons "---" it)
       (-snoc it "---\n")
       (s-join "\n" it)))

(defun o2jk--space-separated-values-to-yaml (str)
  "Transform a STR of space separated values entries into yaml entries."
  (concat "["
          (->> (if str str "")
               (s-split " ")
               (--filter (unless (equal it "") it))
               (--map (format  "%s" it))
               (s-join ","))
          "]"))

(defun o2jk--compute-ready-jekyll-file-name (date org-file)
  "Given a DATE and an ORG-FILE, compute a ready jekyll file name.
If the current path contains the `'o2jk-jekyll-drafts-dir`', removes it."
  (let* ((temp-org-jekyll-filename (format "%s-%s" date
                                           (file-name-nondirectory org-file))))
    (->> temp-org-jekyll-filename
         (format "%s/%s" o2jk-source-directory)
         (replace-regexp-in-string (format "%s" o2jk-jekyll-drafts-dir) "")
         (replace-regexp-in-string "//" "/"))))

(defconst o2jk-required-org-header-alist '((:title       . 'required)
                                           (:categories  . 'required)
                                           (:tags)
                                           (:layout      . 'required))
  "Map of required org headers for jekyll to accept rendering.")

(defun o2jk-check-metadata (org-metadata)
  "Check that all required headers in ORG-METADATA are provided.
Return error messages for any required headers that are missing,
and nil if no problems are found."
  (let ((required-options (funcall (-compose (lambda (l) (mapcar #'car l))
                                             (lambda (l) (-filter #'cdr l)))
                                   o2jk-required-org-header-alist)))
    (-when-let (error-messages
                (->> required-options
                     (--map (unless (plist-member org-metadata it)
                              (format (concat "- The %s is required, please add "
                                              "'#+%s' at the top of your org buffer.")
                                      (substring (symbol-name it) 1 nil)
                                      (upcase (substring (symbol-name it) 1 nil)))))
                     (s-join "\n")
                     s-trim))
      (if (string= "" error-messages) nil error-messages))))

(defun o2jk--symbol-to-string (symbol)
  "Make a string out of a SYMBOL.
symbol is of the form ':<name>'"
  (let ((s (if (stringp symbol) symbol (symbol-name symbol))))
    (substring s 1 nil)))

(defun o2jk--plist-to-alist (plist)
  "Make an alist out of a PLIST."
  (--map
   (let ((key (-> it
                  car
                  o2jk--symbol-to-string))
         (value (cadr it)))
     `(,key . ,value))
   (-partition 2 plist)))

(defun o2jk--alist-to-tuples (alist)
  "Return a list of tuples with values from ALIST.
Any values for which -cons-pair? returns nil are left unchanged."
  (--map (cond
	  ((and (-cons-pair? it) (cdr it)) (list (car it) (cdr it)))
	  (t it))
	 alist))

(defun o2jk-remove-org-only-options (yaml-alist)
  "Filter out org options with no Jekyll meaning from YAML-ALIST."
  (let* ((required-options (--map (-> it car o2jk--symbol-to-string)
                                  o2jk-required-org-header-alist))
         (org-options (--map (downcase (substring it 0 -1))
                             org-options-keywords))
         (org-only-options (--filter (not (member it required-options))
                                     org-options))
         (jekyll-options (--filter (not (member (car it) org-only-options))
                                   yaml-alist)))
    jekyll-options))

(defun o2jk-read-metadata (org-file)
  "Given an ORG-FILE, return its org metadata.
It can display an error message about missing required values."
  (let* ((buffer-metadata (o2jk-get-options-from-file org-file)))
    (-if-let (error-messages (o2jk-check-metadata buffer-metadata))
        (format "This org-mode file is missing required header(s):
%s
Publication skipped" error-messages)
      (let* ((org-defaults `(:date ,(o2jk-now) :author ""))
             (merged-metadata (org-combine-plists org-defaults buffer-metadata))
             (categories (o2jk--space-separated-values-to-yaml
                          (plist-get merged-metadata :categories)))
             (tags (if (o2jk--with-tags-p buffer-metadata)
                       (o2jk--space-separated-values-to-yaml
                        (plist-get merged-metadata :tags))
                     ""))
             (date (o2jk--convert-timestamp-to-yyyy-dd-mm-hh
                    (plist-get merged-metadata :date)))
             (yaml-metadata (-> merged-metadata
                                (plist-put :categories categories)
                                (plist-put :tags tags)
                                (plist-put :date date)))
             (yaml-alist (o2jk--plist-to-alist yaml-metadata)))
        (o2jk-remove-org-only-options yaml-alist)))))

(defun o2jk-read-metadata-and-execute (action-fn org-file)
  "Execute ACTION-FN function after checking metadata from the ORG-FILE."
  (let ((filename-non-dir (file-name-nondirectory org-file)))
    (if (o2jk-article-p org-file)
        (let ((org-metadata (o2jk-read-metadata org-file)))
          (if (stringp org-metadata)
              (o2jk-message org-metadata)
            (let ((page-or-post (if (o2jk-post-p
                                     (assoc-default "layout" org-metadata))
                                    "Post"
                                  "Page")))
              (funcall action-fn org-metadata org-file)
              (format "%s '%s' published!" page-or-post filename-non-dir))))
      (format "'%s' is not an article, publication skipped!" filename-non-dir))))

(defun o2jk-message (&rest args)
  "Log formatted ARGS."
  (apply 'message (format "o2jk - %s" (car args)) (cdr args)))

(defun o2jk--publish-temp-file-then-cleanup (org-file temp-file project)
  "Publish ORG-FILE using TEMP-FILE (with yaml header) using PROJECT metadata."
  (copy-file org-file temp-file 'overwrite 'keep-time 'preserve-ids 'preserve-perms)
  (with-temp-file temp-file
    ;; activate o2jk-mode to rely on its hook to work properly
    (o2jk-mode)
    (org-publish-file temp-file project))
  ;; the o2jk installed hook should have kicked-in already, if it remains
  ;; dangling temporary file, just delete it
  (when (file-exists-p temp-file)
    (delete-file temp-file)))

(defun o2jk--publish-post-org-file-with-metadata (org-metadata org-file)
  "Publish as post with ORG-METADATA the ORG-FILE."
  (let* ((project      (-> "layout"
                           (assoc-default org-metadata)  ;; layout is the blog-project
                           (assoc org-publish-project-alist)))
         (published (->> org-file
                         (string-replace o2jk-source-directory
                                         o2jk-jekyll-directory)
                         (string-replace (file-truename o2jk-source-directory)
                                         (file-truename o2jk-jekyll-directory))
                         (replace-regexp-in-string ".org$" ".html"))))
    (org-publish-file org-file project)
    (let ((yaml-headers (-> org-file
                            o2jk-read-metadata
                            o2jk--to-yaml-header)))
      (with-temp-file published
        (insert-file-contents published)
        (goto-char (point-min))
        (insert yaml-headers)))))

(defun o2jk-publish-post (org-file)
  "Publish ORG-FILE as a post."
  (o2jk-read-metadata-and-execute
   'o2jk--publish-post-org-file-with-metadata
   org-file))

;; (defun o2jk-install-yaml-headers (original-file published-file)
;;   "Read ORIGINAL-FILE metadata and install yaml header to PUBLISHED-FILE.
;; Then delete the original-file which is intended as a temporary file.
;; Only for org-mode file, for other files, it's a noop.
;; This function is intended to be used as org-publish hook function."
;;   (let ((original-file-ext (file-name-extension original-file))
;;         (published-file-ext (file-name-extension published-file)))
;;     ;; original-file is the temporary file generated which will be edited with
;;     ;; jekyll's yaml headers

;;     ;; careful about extensions: "post" -> org ; page -> o2jk
;;     ;; other stuff are considered neither, so it's a noop
;;     (when (and (or (string= "txt" original-file-ext) (string= "o2jk" original-file-ext))
;;                (string= "html" published-file-ext))
;;       (let ((yaml-headers (-> original-file
;;                               o2jk-read-metadata
;;                               o2jk--to-yaml-header)))
;;         (with-temp-file published-file
;;           (insert-file-contents published-file)
;;           (goto-char (point-min))
;;           (insert yaml-headers))))))

(defun o2jk--publish-page-org-file-with-metadata (org-metadata org-file)
  "Publish as page with ORG-METADATA the ORG-FILE."
  (let* ((project      (-> "layout"
                           (assoc-default org-metadata)  ;; layout is the blog-project
                           (assoc org-publish-project-alist)))
         (filename     (file-name-nondirectory org-file))
         (ext          (file-name-extension filename))
         (temp-file    (format "%s/%so2jk"
                               (s-chop-suffix "/" o2jk-source-directory)
                               (s-chop-suffix ext filename))))
    (o2jk--publish-temp-file-then-cleanup org-file temp-file project)))

(defun o2jk-publish-page (org-file)
  "Publish ORG-FILE as a page."
  (o2jk-read-metadata-and-execute
   'o2jk--publish-page-org-file-with-metadata
   org-file))

(defun o2jk-post-p (layout)
  "Determine if the LAYOUT corresponds to a post."
  (string= o2jk-jekyll-layout-post layout))

(defun o2jk-page-p (layout)
  "Determine if the LAYOUT corresponds to a page."
  (string= o2jk-jekyll-layout-page layout))

(defun o2jk-publish-web-project ()
  "Publish the 'web' project."
  (let ((result (org-publish-project "web")))
    (o2jk-message "Publish `'web`' project (images, css, js, etc...) done.")
    result))

(defun o2jk-publish-from-jekyll (org-file)
  (let* ((org-options (with-current-buffer (current-buffer) (o2jk-get-options-from-buffer)))
         (publish-fn (-> (plist-get org-options :layout)
                         o2jk-post-p
                         (if 'o2jk-publish-post
                             'o2jk-publish-page)))
         (final-message (funcall publish-fn org-file)))
    (progn
      (o2jk-publish-web-project)
      (o2jk-message final-message)
      (magit-status-setup-buffer o2jk-source-directory))))

;;;###autoload
(defun o2jk-publish ()
  "Publish the current org file as post or page depending on the chosen layout.
Layout `'post`' is a jekyll post.
Layout `'default`' is a page (depending on the user customs)."
  (interactive)
  (let* ((buffer (current-buffer))
         (org-file (buffer-file-name (current-buffer)))
         (filepath (file-name-directory org-file)))
    (if (string-prefix-p (file-truename o2jk-source-directory)
                         filepath)
        (o2jk-publish-from-jekyll org-file)
      (let* ((filename (file-name-nondirectory org-file))
             (movefile (concat
                        o2jk-source-directory "/"
                        (plist-get (o2jk-get-options-from-buffer) :categories) "/"
                        (format-time-string "%Y-%m-%d-") filename)))
        (rename-file buffer-file-name movefile)
        (switch-to-buffer (find-file-noselect movefile))
        (o2jk-publish-from-jekyll movefile)))))

(defvar o2jk-mode-map nil "Default Bindings map for o2jk mode.")

(setq o2jk-mode-map
      (let ((map (make-sparse-keymap)))
        (define-key map (kbd "C-c . n") 'o2jk-create-draft)
        (define-key map (kbd "C-c . p") 'o2jk-publish)
        (define-key map (kbd "C-c . P") 'o2jk-publish-posts)
        (define-key map (kbd "C-c . l") 'o2jk-list-posts)
        (define-key map (kbd "C-c . d") 'o2jk-list-drafts)
        map))

;;;###autoload
(defun o2jk-publish-posts ()
  "Publish all posts."
  (interactive)
  (->> (assoc o2jk-jekyll-layout-post org-publish-project-alist)
       org-publish-get-base-files
       (--filter (-> it o2jk-article-p o2jk-post-p))
       (mapc #'o2jk-publish-post)))

;;;###autoload
(defun o2jk-publish-pages ()
  "Publish all pages."
  (interactive)
  (->> (assoc o2jk-jekyll-layout-page org-publish-project-alist)
       org-publish-get-base-files
       (--filter (-> it o2jk-article-p o2jk-page-p))
       (mapc #'o2jk-publish-page)))

(defun o2jk-version ()
  "Little version helper"
  (interactive)
  (let ((version o2jk--version))
    (message "o2jk-version: %s" version)
    version))

(defun o2jk--bug-report ()
  "Compute the bug report for the user to include."
  (->> `("Please:"
         "- Describe your problem with clarity and conciceness (cf. https://www.gnu.org/software/emacs/manual/html_node/emacs/Understanding-Bug-Reporting.html)"
         "- Explicit your installation choice (melpa, marmalade, el-get, tarball, git clone...)."
         "- A sample of your configuration."
         "- Report the following message trace inside your issue."
         ""
         "System information:"
         ,(format "- system-type: %s" system-type)
         ,(format "- locale-coding-system: %s" locale-coding-system)
         ,(format "- emacs-version: %s" (emacs-version))
         ,(format "- org version: %s" (org-version))
         ,(format "- o2jk version: %s" o2jk--version)
         ,(format "- o2jk path: %s" (find-library-name "o2jk")))
       (s-join "\n")))

(defun o2jk-bug-report (&optional open-url)
  "Display a bug report message.
When OPEN-URL is filled, with universal argument (`C-u') is used,
opens new issue in org-trello's github tracker."
  (interactive "P")
  (when open-url
    (browse-url "https://github.com/ardumont/o2jk/issues/new"))
  (message (o2jk--bug-report)))


;;;###autoload
(define-minor-mode o2jk-mode
  "Functionality for publishing the current org-mode post to jekyll.
With no argument, the mode is toggled on/off.
Non-nil argument turns mode on.
Nil argument turns mode off.

Commands:
\\{o2jk-mode-map}"

  :init-value nil
  :lighter " o2j"
  :group 'o2jk
  :keymap o2jk-mode-map)

;; install/uninstall hook when activating/deactivating o2jk-mode
;; o2jk inserts the yaml when the publishing step is done, so now org
;; does all the publishing in concordance to what the user expects and we do
;; our update after it so Jekyll is happy.

(defvar o2jk-mode-on-hook nil "o2jk starting hook")
(setq o2jk-mode-off-hook nil) ;; for dev
;; install o2jk hook in org-publish when activating o2jk-mode
;; (add-hook 'o2jk-mode-on-hook
;;           (lambda ()
;;             (add-hook 'org-publish-after-publishing-hook 'o2jk-install-yaml-headers)))

(defvar o2jk-mode-off-hook '() "o2jk stoping hook")
(setq o2jk-mode-off-hook nil) ;; for dev
;; uninstall hook on org-publish
;; (add-hook 'o2jk-mode-off-hook
;;           (lambda () (remove-hook 'org-publish-after-publishing-hook 'o2jk-install-yaml-headers)))

;; Extend org-mode hyperlinks policy with a "local" link so we can publish
;; internal links which are then browsable when published
;; https://orgmode.org/manual/Adding-Hyperlink-Types.html#Adding-Hyperlink-Types

;; register new local links so org-mode exports them as is
(org-link-set-parameters "local" :export #'o2jk-local-link-export)

(defun o2jk-local-link-export (link description format)
  "Export a man page link from Org files."
  (let ((desc (or description link)))
    (if (string= format "html")
        (format "<a href=\"%s\">%s</a>" link desc)
      (o2jk-message "Unknown format %s, only dealing with html" format))))

(provide 'o2jk)
;;; o2jk.el ends here<|MERGE_RESOLUTION|>--- conflicted
+++ resolved
@@ -288,23 +288,19 @@
 The specified title will be used as the name of the file."
   (interactive)
   (let* ((metadata (o2jk--init-buffer-metadata))
-	 (metadata-alist (o2jk--plist-to-alist metadata))
-     (category (plist-get metadata :categories))
-	 (filename (plist-get metadata :filename))
-     (draft-file  (o2jk--draft-filename
-                   o2jk-jekyll-drafts-dir
-                   filename))
-	 (add-to-file-options (o2jk--get-template-entries metadata-alist))
-	 (add-to-file-tuples (o2jk--alist-to-tuples add-to-file-options)))
+	     (metadata-alist (o2jk--plist-to-alist metadata))
+         (category (plist-get metadata :categories))
+	     (filename (plist-get metadata :filename))
+         (draft-file  (o2jk--draft-filename
+                       o2jk-jekyll-drafts-dir
+                       filename))
+	     (add-to-file-options (o2jk--get-template-entries metadata-alist))
+	     (add-to-file-tuples (o2jk--alist-to-tuples add-to-file-options)))
     (unless (file-exists-p draft-file)
       (with-temp-file draft-file
         (insert (o2jk-default-headers-template add-to-file-tuples) "\n\n")))
-<<<<<<< HEAD
-    (find-file draft-file)))
-=======
     (find-file draft-file)
     (end-of-buffer)))
->>>>>>> 35e74598
 
 (defun o2jk--list-dir (dir)
   "List the content of DIR."
